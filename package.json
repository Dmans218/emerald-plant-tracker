--- conflicted
+++ resolved
@@ -16,11 +16,8 @@
     "audit-fix": "npm audit fix"
   },
   "devDependencies": {
-<<<<<<< HEAD
-    "concurrently": "^9.1.0"
-=======
-    "concurrently": "^9.1.2"
->>>>>>> 98b127ed
+
+    "concurrently": "^9.1.2",
   },
   "keywords": [
     "cannabis",
